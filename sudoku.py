--- conflicted
+++ resolved
@@ -124,7 +124,7 @@
         NoSolution = 0
         UniqueSolution = 1
         MultipleSolutions = 2,
-    
+
     def forward_checking(self, cell: tuple[int, int], assignedValue: int) -> bool:
         """
         Performs forward checking after assigning a value to a cell.
@@ -133,21 +133,21 @@
         # print("forwarddd")
         valueBit = 1 << (assignedValue - 1)
         neighbors = NEIGHBORS[cell[0] * 9 + cell[1]]
-        
+
         for neighbor in neighbors:
             # skip assigned cells
             if self.grid[neighbor].bit_count() == 1:
                 continue
-                
+
             # neighbor's domain contains the assigned value
             if self.grid[neighbor] & valueBit:
                 # remove the value from neighbor's domain
                 self.grid[neighbor] &= ~valueBit
-                
+
                 #  domain empty, return failure
                 if self.grid[neighbor] == 0:
                     return False
-                        
+
         return True
 
 
@@ -158,6 +158,7 @@
             res = self.ac3_optimized(self.grid, WORKLISTS[changed_cell[0] * 9 + changed_cell[1]])
         else:
             res = self.ac3_optimized(self.grid)
+
         if res is False:
             return Sudoku.SolutionState.NoSolution
         print(self)
@@ -172,7 +173,7 @@
 
          # Get possible values for the cell (1-9)
         possible_values = [k + 1 for k in range(9) if self.grid[cell] & (1 << k)]
-      
+
         # Score values by how few they constrain neighbors (LCV)
         def lcv_score(val):
             score = 0
@@ -195,7 +196,7 @@
         for num in sorted_values:
             new_grid = self.grid.copy()
             new_grid[cell] = 1 << (num - 1)
-            
+
             new_sudoku = Sudoku(self.initial_grid, new_grid)
             # if not new_sudoku.forward_checking(cell, num):
             #     continue  # Skip if forward checking fails
@@ -279,11 +280,11 @@
     def ac3_optimized(domains: np.ndarray[(9, 9), np.uint16], worklist=WORKLIST) -> bool:
         worklist = list(worklist)
         bit_to_num = {1 << i: i+1 for i in range(9)}
-       
+
         while worklist:
             x, y = worklist.pop()
             y_val = domains[y]
-            
+
             #  y is a singleton and x's domain contains y's value
             if (y_val & (y_val - 1)) == 0 and (domains[x] & y_val):
                 removed_value = bit_to_num[y_val]
@@ -294,21 +295,21 @@
 
                 # Remove y's value from x's domain
                 domains[x] &= ~y_val
-                
+
                 x_domain_after = [bit_to_num[1 << k] for k in range(9) if domains[x] & (1 << k)]
-                
+
                 print(f"Removed value {removed_value} from {x} because no supporting value exists in {y}")
                 print(f"Updated domain of {x}: {x_domain_after}\n\n")
 
                 if not domains[x]:
                     return False
-            
+
                 for neighbor in NEIGHBORS[x[0] * 9 + x[1]]:
                     if neighbor != y:
                         worklist.append((neighbor, x))
 
         return True
-    
+
 
     def fillSquare(self, row, col):
         # fill a 3x3 box with random valid numbers
@@ -330,7 +331,7 @@
             self.fillSquare(i, i)
 
     def fill_remaining(self, i=0, j=0):
-        # recursively fill remaining cells 
+        # recursively fill remaining cells
         if i == 9:
             return True
         if j == 9:
@@ -338,16 +339,16 @@
         cell = (i, j)
         # print(cell)
         if self.grid[cell].bit_count() == 1:
-            return self.fill_remaining(i, j + 1) 
-
-        # get possible values 
+            return self.fill_remaining(i, j + 1)
+
+        # get possible values
         filled = 0
         # check row and column
         for x in range(9):
             if self.grid[i, x].bit_count() == 1:
                 # print("row", (i, x))
                 filled |= self.grid[i, x]
-            
+
             if self.grid[x, j].bit_count() == 1:
                 # print("col", (x, j))
                 filled |= self.grid[x, j]
@@ -358,7 +359,7 @@
                 if self.grid[square_i + x, square_j + y].bit_count() == 1:
                     # print("diag", (box_i + x, box_j + y))
                     filled |= self.grid[square_i + x, square_j + y]
-      
+
         # try all possible numbers
         for num in range(1, 10):
             num_bit = 1 << (num - 1)
@@ -383,37 +384,36 @@
                 break
             backup = self.grid[i, j]
             self.grid[i, j] = 511  # removing
-        
+
             # Check if still solvable
             temp = Sudoku(self.initial_grid,self.grid.copy())
-           
+
             if temp.solve() == self.SolutionState.UniqueSolution:
                 count += 1
             else:
                 self.grid[i, j] = backup  # Restore if removal breaks solvability
         return self
 
-    
+
     def generateKEmpty(self, k):
         """Generate a Sudoku with exactly k empty cells."""
         while True:
             # empty_grid = np.zeros((9, 9), dtype=np.uint16)
             # sudoku = Sudoku(empty_grid)
-    
+
             # 1. Fill diagonal boxes
             self.fillDiagonal()
             print("fill diagonal")
             if not self.fill_remaining():
-                print("fill remain")     
-            print("Complete Puzzle")    
+                print("fill remain")
+            print("Complete Puzzle")
             print(self)
             if self.solve() == self.SolutionState.UniqueSolution:
                 self.remove_k_digits(k)
                 return self
-   
+
 def main():
     # given in assignment pdf:
-<<<<<<< HEAD
     sudoku = Sudoku([
         [7, 9, 0, 0, 1, 3, 6, 0, 0],
         [4, 0, 0, 0, 7, 0, 3, 0, 0],
@@ -425,36 +425,19 @@
         [3, 0, 0, 0, 0, 0, 4, 0, 9],
         [0, 2, 4, 0, 3, 5, 0, 0, 0]
     ])
-=======
-    # sudoku = Sudoku([
-    #     [7, 9, 5, 0, 1, 3, 6, 0, 0],
-    #     [4, 0, 0, 0, 7, 0, 3, 0, 0],
-    #     [1, 0, 0, 2, 4, 0, 9, 7, 5],
-    #     [5, 0, 0, 6, 0, 0, 2, 0, 7],
-    #     [0, 7, 0, 0, 0, 1, 8, 0, 0],
-    #     [8, 0, 6, 9, 2, 0, 5, 0, 0],
-    #     [6, 0, 1, 0, 0, 2, 0, 5, 3],
-    #     [3, 0, 0, 0, 0, 0, 4, 0, 9],
-    #     [0, 2, 4, 0, 3, 5, 0, 0, 0]
-    # ])
->>>>>>> 387ca15f
 
     # slow cases:
     # sudoku = Sudoku("4.....8.5.3..........7......2.....6.....8.4......1.......6.3.7.5..2.....1.4......") # ---> 6.8s ---> unique
     # https://en.wikipedia.org/wiki/File:Sudoku_puzzle_hard_for_brute_force.svg
-<<<<<<< HEAD
-    # sudoku = Sudoku("..............3.85..1.2.......5.7.....4...1...9.......5......73..2.1........4...9")
-=======
     # sudoku = Sudoku("..............3.85..1.2.......5.7.....4...1...9.......5......73..2.1........4...9") # --->
-   # sudoku = Sudoku(".8.6543212461739853519287461285376946348921577954618325192864734723195688637452.9")
->>>>>>> 387ca15f
+    # sudoku = Sudoku(".8.6543212461739853519287461285376946348921577954618325192864734723195688637452.9")
     # Not enough unique values:
     # sudoku = Sudoku(".....5.8....6.1.43..........1.5........1.6...3.......553.....61........4.........")
     # sudoku = Sudoku("9..8...........5............2..1...3.1.....6....4...7.7.86.........3.1..4.....2..")
-     #intermediate
+    # intermediate
     # sudoku = Sudoku(".2.6.8...58...97......4....37....5..6.......4..8....13....2......98...36...3.6.9.")
-    #easy -- > unique
-    sudoku = Sudoku("...26.7.168..7..9.19...45..82.1...4...46.29...5...3.28..93...74.4..5..367.3.18...")
+    # easy -- > unique
+    # sudoku = Sudoku("...26.7.168..7..9.19...45..82.1...4...46.29...5...3.28..93...74.4..5..367.3.18...")
 
     print(f"{sudoku:color}")
     print(sudoku.to_string())
@@ -492,7 +475,7 @@
     #     [3, 0, 0, 0, 0, 0, 4, 0, 9],
     #     [0, 2, 4, 0, 3, 5, 0, 0, 0]
     # ])
-    
+
     sudoku = sudoku.generateKEmpty(k = 30)
     # if not new_puzzle.minimum_clues():
     #     print("Not enough clues (>= 17, > 7 distinct digits)")
